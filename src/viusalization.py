--- conflicted
+++ resolved
@@ -16,26 +16,7 @@
     Returns:
         A tuple containing the graph and the list of node colors.
     """
-<<<<<<< HEAD
     colors = ['lightblue'] * len(network.nodesL) + ['#FF6666'] * len(network.nodesR)
-=======
-    index = 0
-    collortjes = ["purple", "orange", "pink", "green", "yellow", "brown"]
-    colors = ['skyblue'] * len(network.nodesL) + ['red'] * len(network.nodesR)
-    colors = np.array(colors)
-    for clus in clusters: 
-
-        clus_array = np.array(list(clus))
-
-        # Extract the ID of nodes within cluster
-        first_items = clus_array[:, 0]
-
-        colors[first_items] = collortjes[index]
-        index+=1
-        if index >= len(collortjes): 
-            index = 0
-
->>>>>>> fb8bccbf
     graph = nx.Graph()
     graph.add_nodes_from(range(len(network.all_nodes)))
 
@@ -61,7 +42,6 @@
     alterations_per_frame = 1
     frames_per_alteration = 15
     ax.clear()
-<<<<<<< HEAD
 
     # static counter to track sub-frames
     if not hasattr(self_sort, "frame_counter"):
@@ -90,20 +70,6 @@
         # network.update_round()
 
     # clear and rebuild edges in the graph
-=======
-    num_updates = 100
-    for i in range(num_updates):
-        network.update_round()
-        all_alterations += network.alterations
-    
-        # not too many updates in one step
-        # if all_alterations > 0.02 * len(network.all_nodes):
-        #     num_updates=i
-        #     break
-
-    print(all_alterations)
-
->>>>>>> fb8bccbf
     graph.clear_edges()
     for connection in network.connections:
         graph.add_edge(connection[0].ID, connection[1].ID)
@@ -124,49 +90,21 @@
 
     for node in pos:
         pos[node] = pos[node] * (1 - alpha) + pos_target[node] * alpha 
-
-    nodes = nx.draw_networkx_nodes(graph, pos, ax=ax, node_color=colors, node_size=400)
-
-    # draw regular edges in gray
-    regular_edges = [
-        edge for edge in graph.edges if edge != network.removed_edge and edge != network.new_edge
-    ]
-    nx.draw_networkx_edges(graph, pos, ax=ax, edgelist=regular_edges, edge_color="gray", width=0.5)
-
-    # draw removed edge in red
-    if network.removed_edge in graph.edges:
-        nx.draw_networkx_edges(graph, pos, ax=ax, edgelist=[network.removed_edge], edge_color="red", width=1.5)
-
-    # draw new edge in green
-    if network.new_edge in graph.edges:
-        nx.draw_networkx_edges(graph, pos, ax=ax, edgelist=[network.new_edge], edge_color="green", width=1.5)
-
-    # edges = nx.draw_networkx_edges(graph, pos, ax=ax, edge_color="gray", width=0.5)
-
-    # title = ax.set_title(f"Alterations  {network.give_alterations()}  |  Iterations  {network.iterations}", fontsize=10)
-
-    ax.text(0.91, 0.95, f"ITERATIONS  {network.iterations}", fontsize=18, color="gray", transform=ax.transAxes, ha="left", va="center", fontfamily="Arial")
-
-    ax.text(0.91, 0.9, f"ALTERATIONS  {network.give_alterations()}", fontsize=18, color="gray", transform=ax.transAxes, ha="left", va="center", fontfamily="Arial")
-
-    # right average
-    ax.add_patch(Circle((0.93, 0.85), 0.02, color="#FF6666", transform=ax.transAxes))
-    ax.text(
-        0.97, 0.85, f"{average_right:.2f}",
-        fontsize=18, color="gray", transform=ax.transAxes, ha="left", va="center", fontfamily="Arial"
+    
+    nx.draw(
+        graph, 
+        pos,
+        ax=ax,
+        with_labels=False, 
+        node_color=colors, 
+        node_size=20, 
+        # font_size=12, 
+        edge_color="grey", 
+        width = 0.4
     )
-
-    #left average
-    ax.add_patch(Circle((0.93, 0.78), 0.02, color="lightblue", transform=ax.transAxes))
-    ax.text(
-        0.97, 0.78, f"{average_left:.2f}",
-        fontsize=18, color="gray", transform=ax.transAxes, ha="left", va="center", fontfamily="Arial"
-    )
-
-    # return all drawn artists
-    return [nodes]
-
-def animate_network(network):
+    ax.set_title(f"frame: {frame}", fontsize=14)
+
+def plot_network(network):
     """
     Plot and animate the network.
 
@@ -200,121 +138,6 @@
     )
     self_sort.ani = ani
     ani.save("animations/network_animation9.gif", fps=15,  writer="ffmpeg")
-    plt.show()
-
-def print_network(network):
-    """
-    Print network at one single iteration
-
-    Args:
-        network: The network object to visualize.
-    """
-
-    color_map = ['lightblue'] * len(network.nodesL) + ['#FF6666'] * len(network.nodesR)
-    graph = nx.Graph()
-    graph.add_nodes_from(range(len(network.all_nodes)))
-    graph.clear_edges()
-    for connection in network.connections:
-        graph.add_edge(connection[0].ID, connection[1].ID)
-    
-
-
-    # Set positions and draw the graph
-    plt.figure(figsize=(16,8))
-    pos = nx.kamada_kawai_layout(graph, scale=0.6)
-    nx.draw(
-        graph,
-        pos,
-        node_color=color_map,
-        with_labels=True,
-        edge_color="lightgray",
-        width=0.2,
-        node_size=400,
-        font_size=10,
-    )
-<<<<<<< HEAD
-    plt.show
-
-def calculate_fraction(network):
-    fraction_right = 0
-    fraction_left = 0
-
-    for i in network.all_nodes:
-        identity = i.identity
-        right = 0
-        left = 0
-        for j in i.node_connections:
-            if j.identity == "R":
-                right += 1
-
-            if j.identity == "L":
-                left += 1
-
-        connections = len(i.node_connections)
-
-        if identity == "R" and connections != 0:
-            fraction_right += right / connections
-        
-        if identity == "L" and connections != 0:
-            fraction_left += left / connections
-        
-    average_right = fraction_right / (len(network.all_nodes) / 2)
-    average_left = fraction_left / (len(network.all_nodes) / 2)
-
-    return average_right, average_left
-
-
-
-###############################################################################################################
-###############################################################################################################
-###############################################################################################################
-
-        # num_updates = 1000
-    # for i in range(num_updates):
-        # network.update_round()
-        # all_alterations += network.alterations
-
-        # not too many updates in one step
-        # if all_alterations > 0.02 * len(network.all_nodes):
-            # num_updates=i
-            # break
-
-    # if frame % framestep == 0:
-    #     if frame==0:
-    #         waarde = 0
-    #     else:
-    #         waarde = frame - framestep
-    #     # print(f"between frames {waarde}, {frame} there were {all_alterations} alterations made ({num_updates} network updates made)")
-        
-    #     all_alterations= 0
-    #     seedje += frame
-    #     # pos_target.update(nx.spring_layout(graph, k=0.2, iterations=50, seed=seedje))
-
-
-    ###############################################################################################################
-    ###############################################################################################################
-    ###############################################################################################################
-
-    # def plot_degree_distribution(self):
-    #     # calculate degrees of all nodes
-    #     degrees = [deg for _, deg in self.graph.degree()]
-
-    #     # count frequencies of each degree
-    #     degree_counts = Counter(degrees)
-
-    #     # sort by degree
-    #     degrees, counts = zip(*sorted(degree_counts.items()))
-
-    #     # plot the degree distribution
-    #     plt.figure(figsize=(8, 6))
-    #     plt.bar(degrees, counts, width=0.8, color="blue", edgecolor="black", alpha=0.7)
-    #     plt.title("Degree Distribution")
-    #     plt.xlabel("Degree")
-    #     plt.ylabel("Frequency")
-    #     plt.grid(True, linestyle="--", alpha=0.7)
-    #     plt.show()
-=======
-    ani.save("animations/network_animation.gif", fps=20, writer="pillow")
     plt.show()
 
 def plot_network_clusters(network, cluster):
@@ -433,4 +256,114 @@
         plt.savefig(f"plots/cascade_distribution_{stadium}_{correlation}.png", dpi=300, bbox_inches='tight')
 
     plt.show()
->>>>>>> fb8bccbf
+
+def print_network(network):
+    """
+    Print network at one single iteration
+
+    Args:
+        network: The network object to visualize.
+    """
+
+    color_map = ['lightblue'] * len(network.nodesL) + ['#FF6666'] * len(network.nodesR)
+    graph = nx.Graph()
+    graph.add_nodes_from(range(len(network.all_nodes)))
+    graph.clear_edges()
+    for connection in network.connections:
+        graph.add_edge(connection[0].ID, connection[1].ID)
+    
+
+
+    # Set positions and draw the graph
+    plt.figure(figsize=(16,8))
+    pos = nx.kamada_kawai_layout(graph, scale=0.6)
+    nx.draw(
+        graph,
+        pos,
+        node_color=color_map,
+        with_labels=True,
+        edge_color="lightgray",
+        width=0.2,
+        node_size=400,
+        font_size=10,
+    )
+    plt.show
+
+def calculate_fraction(network):
+    fraction_right = 0
+    fraction_left = 0
+
+    for i in network.all_nodes:
+        identity = i.identity
+        right = 0
+        left = 0
+        for j in i.node_connections:
+            if j.identity == "R":
+                right += 1
+
+            if j.identity == "L":
+                left += 1
+
+        connections = len(i.node_connections)
+
+        if identity == "R" and connections != 0:
+            fraction_right += right / connections
+        
+        if identity == "L" and connections != 0:
+            fraction_left += left / connections
+        
+    average_right = fraction_right / (len(network.all_nodes) / 2)
+    average_left = fraction_left / (len(network.all_nodes) / 2)
+
+    return average_right, average_left
+
+
+
+###############################################################################################################
+###############################################################################################################
+###############################################################################################################
+
+        # num_updates = 1000
+    # for i in range(num_updates):
+        # network.update_round()
+        # all_alterations += network.alterations
+
+        # not too many updates in one step
+        # if all_alterations > 0.02 * len(network.all_nodes):
+            # num_updates=i
+            # break
+
+    # if frame % framestep == 0:
+    #     if frame==0:
+    #         waarde = 0
+    #     else:
+    #         waarde = frame - framestep
+    #     # print(f"between frames {waarde}, {frame} there were {all_alterations} alterations made ({num_updates} network updates made)")
+        
+    #     all_alterations= 0
+    #     seedje += frame
+    #     # pos_target.update(nx.spring_layout(graph, k=0.2, iterations=50, seed=seedje))
+
+
+    ###############################################################################################################
+    ###############################################################################################################
+    ###############################################################################################################
+
+    # def plot_degree_distribution(self):
+    #     # calculate degrees of all nodes
+    #     degrees = [deg for _, deg in self.graph.degree()]
+
+    #     # count frequencies of each degree
+    #     degree_counts = Counter(degrees)
+
+    #     # sort by degree
+    #     degrees, counts = zip(*sorted(degree_counts.items()))
+
+    #     # plot the degree distribution
+    #     plt.figure(figsize=(8, 6))
+    #     plt.bar(degrees, counts, width=0.8, color="blue", edgecolor="black", alpha=0.7)
+    #     plt.title("Degree Distribution")
+    #     plt.xlabel("Degree")
+    #     plt.ylabel("Frequency")
+    #     plt.grid(True, linestyle="--", alpha=0.7)
+    #     plt.show()