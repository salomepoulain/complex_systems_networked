--- conflicted
+++ resolved
@@ -9,12 +9,8 @@
     def __init__(self, network, num_nodes, mean=0, correlation=-1, starting_distribution=0.5, update_fraction=0.2, seed=None, p=0.1, k=None, m=2):
         self.p = p
         self.k = k
-<<<<<<< HEAD
         self.m = m
-        self.seed = seed
-=======
         # self.seed = seed
->>>>>>> fb8bccbf
         self.correlation = correlation 
         self.mean = mean
         self.activated = set()
@@ -27,29 +23,12 @@
         self.nodesL = [Node(i, "L", rng=self.rng) for i in range(int(num_nodes * starting_distribution))]
         self.nodesR = [Node(i + len(self.nodesL), "R", rng=self.rng) for i in range(int(num_nodes * (1 - starting_distribution)))]
         self.connections = set()
-<<<<<<< HEAD
-        self.all_nodes = self.nodesL.union(self.nodesR)
-
-        # for visuals
-        self.iterations = 0
-        self.removed_edge = []
-        self.new_edge = []
-        
-        if network == 'scale_free':
-            self.initialize_scale_free_network()
-        elif network == 'random':
-            self.initialize_random_network()
-        else:
-            assert network is None, "Invalid network type provided. Use 'scale_free' or 'random'."
-        
-=======
         self.all_nodes = self.nodesL + self.nodesR
         self.initialize_random_network()
     
     def clean_network(self):
         self.alterations = 0
         self.activated = set()
->>>>>>> fb8bccbf
 
     def initialize_random_network(self):
         """
@@ -297,16 +276,13 @@
         """
         Adjust the network by breaking ties and adding new connections.
         """
-<<<<<<< HEAD
         self.new_edge = []
         self.removed_edge = []
         # Select an active node involved in the cascade
-        np.random.seed(self.seed)
+        # np.random.seed(self.seed)
 
         # can maybe be done more efficiently if done dynamically
         # active_nodes = {n for n in self.all_nodes if n.activation_state}  # Set of active nodes
-=======
->>>>>>> fb8bccbf
 
         if len(self.activated) >0:
             # Select an active node involved in the cascade
@@ -335,43 +311,19 @@
                     node1 = self.rng.choice(self.all_nodes)
                     cant_be_picked = node1.node_connections.copy()
                     cant_be_picked.add(node1)
-<<<<<<< HEAD
-                    node2 = np.random.choice(list(self.all_nodes - cant_be_picked))
-                    self.new_edge.extend([node1.ID, node2.ID])
-=======
                     # node2 = self.rng.choice(List(self.all_nodes - cant_be_picked))
 
                     filtered_nodes = [node for node in self.all_nodes if node not in cant_be_picked]
                     node2 = self.rng.choice(filtered_nodes)
->>>>>>> fb8bccbf
 
                     # add edge
                     self.add_connection(node1, node2)
                 
                 assert number_of_connections == len(self.connections), "invalid operation took place, new number of edges is different than old"
 
-<<<<<<< HEAD
-
-    def update_round(self):
-        """
-        Perform a single update round.
-        """
-        self.iterations += 1
-
-        if self.seed != None:
-            self.seed+=1
-        sL, sR = self.generate_news_significance()
-
-        np.random.seed(self.seed)
-        ##### ##### ##### ##### ##### ##### ##### ##### ##### ##### ##### ##### ##### ##### ##### ##### 
-        # nog niet duidelijk of deze fractie bij beiden identities even groot is, of wat de fractie grootte moet zijn
-        ##### ##### ##### ##### ##### ##### ##### ##### ##### ##### ##### ##### ##### ##### ##### ##### 
-        # Select a fraction of nodes to become sampled
-=======
     def pick_samplers(self):
         
         # np.random.seed(self.seed)
->>>>>>> fb8bccbf
         all_samplers_L, all_samplers_R = set(), set()
         # for node in self.rng.choice(list(self.all_nodes), int(len(self.all_nodes) * self.update_fraction), replace=False):
         for node in self.rng.choice(self.all_nodes, int(len(self.all_nodes) * self.update_fraction), replace=False):
@@ -392,6 +344,7 @@
         Perform a single update round.
         """
         self.alterations = 0
+        self.iterations +=1
         # if self.seed != None:
         #     self.seed+=1
         sL, sR = self.generate_news_significance()
@@ -411,8 +364,5 @@
             
         self.activated = set()
 
-<<<<<<< HEAD
     def give_alterations(self):
-        return self.alterations
-=======
->>>>>>> fb8bccbf
+        return self.alterations