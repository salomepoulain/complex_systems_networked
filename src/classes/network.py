import random
import numpy as np
from src.classes.node import Node
from scipy import stats
import numpy as np
import matplotlib.pyplot as plt
from powerlaw import Fit
import networkx as nx


class Network:
<<<<<<< HEAD
    def __init__(self, num_nodes, mean=0, correlation=-1, starting_distribution=0.5, update_fraction=0.2, seed=None, p=0.1, k=None):
        self.p = p
        self.k = k
        self.seed = seed
=======
    def __init__(self, num_nodes, mean=0, correlation=-1, starting_distribution=0.5, update_fraction=0.3, network=None, p=0.1, k=None, m=None):
        self.p = p
        self.k = k
        self.m = m  
>>>>>>> 7e3c5918
        self.correlation = correlation 
        self.mean = mean
        self.activated = set()
        self.alterations = 0
        self.update_fraction = update_fraction

        self.nodesL = {Node(i, "L", seed=i*3) for i in range(int(num_nodes * starting_distribution))}
        self.nodesR = {Node(i + len(self.nodesL), "R", seed=i+num_nodes*2) for i in range(int(num_nodes * (1 - starting_distribution)))}
        self.connections = set()
        self.all_nodes = self.nodesL.union(self.nodesR)
<<<<<<< HEAD
        self.initialize_random_network()

=======

        if network == 'scale_free':
            self.initialize_scale_free_network()
        elif network == 'random':
            self.initialize_random_network()
        else:
            assert network is None, "Invalid network type provided. Use 'scale_free' or 'random'."
        
>>>>>>> 7e3c5918
    def initialize_random_network(self):
        """
        Initialize the network by connecting all nodes with a probability `p`.
        If `p` is very low, the network will resemble a regular network with fixed degree `k`.
        If `p` is high, it will resemble an Erdős–Rényi random network.
        """

        np.random.seed(self.seed)
        if self.seed != None:
            self.seed+=1
        if self.k is not None:
            print(f"A Wattz-Strogatz network is initialized with beta value {self.p} and regular network degree {self.k}")
            # If degree `k` is provided, ensure each node has exactly `k` connections.
            # This creates a regular network first, and then we adjust using `p`.
            for node1 in self.all_nodes:
                # Create k regular connections for each node
                available_nodes = list(self.all_nodes - {node1})
                for _ in range(self.k):
                    node2 = np.random.choice(available_nodes)
                    self.add_connection(node1, node2)
                    available_nodes.remove(node2)

            # Now use `p` to add random edges between any pair of nodes
            for node1 in self.all_nodes:
                for node2 in self.all_nodes:
                    if node1 != node2 and (node2 not in node1.node_connections):
                        if np.random.random() < self.p:
                            self.add_connection(node1, node2)
        else:
            print(f'A random network is initialized with p: {self.p} and {len(self.all_nodes)} nodes')
            # If no degree `k` is provided, fall back to the Erdős–Rényi model
            for node1 in self.all_nodes:
                for node2 in self.all_nodes:
                    if node1 != node2 and (node2 not in node1.node_connections):
                        if np.random.random() < self.p:
                            self.add_connection(node1, node2)


    def initialize_scale_free_network(self):
        assert self.m < len(self.all_nodes), "Number of connections `m` must be less than the number of nodes."
        assert self.m > 0, "Number of connections `m` must be greater than 0."

        # Create a list of nodes to work with
        all_nodes_list = list(self.all_nodes)

        # Select initial m nodes and fully connect them
        m0_nodes = random.sample(all_nodes_list, self.m)
        for i in range(len(m0_nodes)):
            for j in range(i + 1, len(m0_nodes)):
                self.add_connection(m0_nodes[i], m0_nodes[j])

        # Track degrees for preferential attachment
        degrees = {node: len(node.node_connections) for node in self.all_nodes if node in m0_nodes}

        # Add remaining nodes using preferential attachment
        remaining_nodes = list(set(all_nodes_list) - set(m0_nodes))

        for new_node in remaining_nodes:
            # Calculate cumulative degree distribution for preferential attachment
            total_degree = sum(degrees.values())
            cumulative_probabilities = []
            cumulative_sum = 0

            connection_candidates = list(degrees.keys())
            for node in connection_candidates:
                cumulative_sum += degrees[node] / total_degree
                cumulative_probabilities.append(cumulative_sum)

            # Select nodes to connect to, with probability proportional to their degree
            connected_nodes = set()
            while len(connected_nodes) < self.m:
                r = random.random()
                for idx, cumulative_prob in enumerate(cumulative_probabilities):
                    if r <= cumulative_prob:
                        connected_nodes.add(connection_candidates[idx])
                        break

            # Add connections
            for target_node in connected_nodes:
                self.add_connection(new_node, target_node)
                degrees[target_node] += 1  # Update degree for target node

            degrees[new_node] = self.m  # New node has `m` connections

        # Verify scale-free properties and optionally plot
        self.verify_scale_free_distribution(plot=True)


    def verify_scale_free_distribution(self, plot):
        """
        Check if the network exhibits scale-free characteristics
        """
        # Calculate node degrees
        degrees = [len(node.node_connections) for node in self.all_nodes]
        
        # Compute log-log plot for degree distribution
        degree_counts = {}
        for degree in degrees:
            degree_counts[degree] = degree_counts.get(degree, 0) + 1
        
        unique_degrees = list(degree_counts.keys())
        frequencies = list(degree_counts.values())
        
        if plot:
            plt.figure(figsize=(10, 6))
            plt.loglog(unique_degrees, frequencies, 'bo')
            plt.title('Degree Distribution (Log-Log Scale)')
            plt.xlabel('Degree')
            plt.ylabel('Frequency')
            plt.show()
        
        # Basic scale-free network indicators
        assert max(degrees) > np.mean(degrees) * 2, "Network lacks high-degree nodes"
        assert len([d for d in degrees if d > np.mean(degrees) * 2]) > 0, "No significant hub nodes"
        fit = Fit(degrees)
        print("Power-law alpha:", fit.power_law.alpha)
        print("Goodness of fit (p-value):", fit.power_law.KS())


    def add_connection(self, node1, node2):
        """Add an undirected connection between two nodes (if not already present)."""
        if node1 != node2 and (node1, node2) not in self.connections:
            node1.add_edge(node2)
            node2.add_edge(node1)
            self.connections.add((node1, node2))
            self.connections.add((node2, node1))


    def remove_connection(self, node1, node2):
        """Remove the connection between two nodes if it exists."""
        if node1 != node2:
            node1.remove_edge(node2)
            node2.remove_edge(node1)
            self.connections.remove((node1, node2))
            self.connections.remove((node2, node1))
        
    def generate_news_significance(self):
        """
        Generate news signifiance for both hubs based on their correlation.
        :return: Normalized signifiance (sL, sR) for the left and right media hubs.
        """
        covar = [[1, self.correlation ], [self.correlation, 1]]
        np.random.seed(self.seed)
        stims = np.random.multivariate_normal(mean = [self.mean, self.mean], cov = covar, size = 1)
        stims_perc = stats.norm.cdf(stims, loc = 0, scale = 1) 
        return stims_perc[0][0], stims_perc[0][1]

    def run_cascade(self, sL, sR, all_samplers):
        """
        Continue responding to the news intensities until a steady state is reached (no changes in activation state).
        This is the cascade event.
        """
        self.activated=set()
        steady_state_reached = True
        union_to_consider= set()
        all_left, all_right = all_samplers

        # all_players = all_left.union(all_right)

        # inject news for left oriented nodes
        for nodeL in all_left:
            nodeL.reset_node()
            active_state, to_consider_L = nodeL.respond(sL)
            if active_state:
                union_to_consider.update(to_consider_L)
                steady_state_reached = False
                self.activated.add(nodeL)

        # inject news for right oriented nodes
        for nodeR in all_right:
            nodeR.reset_node()
            active_state, to_consider_R = nodeR.respond(sR)
            if active_state:
                union_to_consider.update(to_consider_R)
                steady_state_reached = False
                self.activated.add(nodeR)

        while not steady_state_reached:
            steady_state_reached = True
            new_to_consider = set()

            for individual in union_to_consider:
                # omit redundant checks by returning only the neighbors of newly activated nodes. 
                active_state, to_consider = individual.respond()
                if active_state:
                    steady_state_reached=False
                    self.activated.add(individual)
                    new_to_consider.update(to_consider)
            union_to_consider = new_to_consider

    def analyze_network(self, sL, sR):
        pass

    def network_adjustment(self, sL, sR):
        """
        Adjust the network by breaking ties and adding new connections.
        """
        # Select an active node involved in the cascade
        np.random.seed(self.seed)

        # can maybe be done more efficiently if done dynamically
        # active_nodes = {n for n in self.all_nodes if n.activation_state}  # Set of active nodes

        if len(self.activated) >0:
            active_node = np.random.choice(list(self.activated))

            if ((active_node.identity == 'L' and sL <= active_node.response_threshold) or
                (active_node.identity == 'R' and sR <= active_node.response_threshold)):
                
                # Break a tie with an active neighbor (use set for efficiency)
                active_neighbors = {n for n in active_node.node_connections if n.activation_state}
                number_of_connections = len(self.connections)

                # If active neighbors exist, remove an edge
                if len(active_neighbors) > 0:
                    
                    self.alterations=1
                    
                    # remove edge
                    break_node = np.random.choice(list(active_neighbors))
                    self.remove_connection(active_node, break_node)
                    
                    # only if an edge is removed, add an extra adge. 
                    node1 = np.random.choice(list(self.all_nodes))
                    cant_be_picked = node1.node_connections.copy()
                    cant_be_picked.add(node1)
                    node2 = np.random.choice(list(self.all_nodes - cant_be_picked))

                    # add edge
                    self.add_connection(node1, node2)
                
                assert number_of_connections == len(self.connections), "invalid operation took place, new number of edges is different than old"


    def update_round(self):
        """
        Perform a single update round.
        """
        self.alterations = 0
        if self.seed != None:
            self.seed+=1
        sL, sR = self.generate_news_significance()

        np.random.seed(self.seed)
        ##### ##### ##### ##### ##### ##### ##### ##### ##### ##### ##### ##### ##### ##### ##### ##### 
        # nog niet duidelijk of deze fractie bij beiden identities even groot is, of wat de fractie grootte moet zijn
        ##### ##### ##### ##### ##### ##### ##### ##### ##### ##### ##### ##### ##### ##### ##### ##### 
        # Select a fraction of nodes to become sampled
        all_samplers_L, all_samplers_R = set(), set()
        for node in np.random.choice(list(self.all_nodes), int(len(self.all_nodes) * self.update_fraction), replace=False):
            if node.identity == 'L':
                all_samplers_L.add(node)
            elif node.identity == 'R':
                all_samplers_R.add(node)
            else:
                raise ValueError("node identity should be assigned")
            assert node.sampler_state == False, "at this point all samplers states should be false"
            assert node.activation_state == False, "at this point all nodes should be inactive"
            node.sampler_state = True

        # Respond to the news intensities, continue this untill steady state is reached
        self.run_cascade(sL, sR, (all_samplers_L, all_samplers_R))

        # Network adjustment
        self.network_adjustment(sL, sR)

        # Reset states for next round
        for node in self.activated:
            node.reset_activation_state()
            
        self.activated = set()
<|MERGE_RESOLUTION|>--- conflicted
+++ resolved
@@ -5,21 +5,13 @@
 import numpy as np
 import matplotlib.pyplot as plt
 from powerlaw import Fit
-import networkx as nx
-
 
 class Network:
-<<<<<<< HEAD
-    def __init__(self, num_nodes, mean=0, correlation=-1, starting_distribution=0.5, update_fraction=0.2, seed=None, p=0.1, k=None):
+    def __init__(self, network, num_nodes, mean=0, correlation=-1, starting_distribution=0.5, update_fraction=0.2, seed=None, p=0.1, k=None, m=2):
         self.p = p
         self.k = k
+        self.m = m
         self.seed = seed
-=======
-    def __init__(self, num_nodes, mean=0, correlation=-1, starting_distribution=0.5, update_fraction=0.3, network=None, p=0.1, k=None, m=None):
-        self.p = p
-        self.k = k
-        self.m = m  
->>>>>>> 7e3c5918
         self.correlation = correlation 
         self.mean = mean
         self.activated = set()
@@ -30,11 +22,7 @@
         self.nodesR = {Node(i + len(self.nodesL), "R", seed=i+num_nodes*2) for i in range(int(num_nodes * (1 - starting_distribution)))}
         self.connections = set()
         self.all_nodes = self.nodesL.union(self.nodesR)
-<<<<<<< HEAD
-        self.initialize_random_network()
-
-=======
-
+        
         if network == 'scale_free':
             self.initialize_scale_free_network()
         elif network == 'random':
@@ -42,7 +30,7 @@
         else:
             assert network is None, "Invalid network type provided. Use 'scale_free' or 'random'."
         
->>>>>>> 7e3c5918
+
     def initialize_random_network(self):
         """
         Initialize the network by connecting all nodes with a probability `p`.
@@ -80,7 +68,6 @@
                         if np.random.random() < self.p:
                             self.add_connection(node1, node2)
 
-
     def initialize_scale_free_network(self):
         assert self.m < len(self.all_nodes), "Number of connections `m` must be less than the number of nodes."
         assert self.m > 0, "Number of connections `m` must be greater than 0."
@@ -130,7 +117,6 @@
         # Verify scale-free properties and optionally plot
         self.verify_scale_free_distribution(plot=True)
 
-
     def verify_scale_free_distribution(self, plot):
         """
         Check if the network exhibits scale-free characteristics
@@ -161,15 +147,13 @@
         print("Power-law alpha:", fit.power_law.alpha)
         print("Goodness of fit (p-value):", fit.power_law.KS())
 
-
     def add_connection(self, node1, node2):
         """Add an undirected connection between two nodes (if not already present)."""
-        if node1 != node2 and (node1, node2) not in self.connections:
+        if node1 != node2: 
             node1.add_edge(node2)
             node2.add_edge(node1)
             self.connections.add((node1, node2))
             self.connections.add((node2, node1))
-
 
     def remove_connection(self, node1, node2):
         """Remove the connection between two nodes if it exists."""
