{
 "cells": [
  {
   "cell_type": "code",
<<<<<<< HEAD
   "execution_count": 1,
=======
   "execution_count": null,
>>>>>>> 76a4dc41
   "metadata": {},
   "outputs": [],
   "source": [
    "from src.classes.network import RandomNetwork, ScaleFreeNetwork\n",
    "from src.classes.node import Node\n",
    "from src.experimentation import generate_networks, read_and_load_networks, multiple_correlations_par\n",
    "from multiprocessing import Pool\n",
    "from src.viusalization import plot_cascade_animation, test_significance, calculate_average_per_gamma, plot_cascades_gamma #,plot_cascade_dist_average\n",
    "from collections import defaultdict\n",
    "import matplotlib.pyplot as plt\n",
    "from matplotlib.animation import FuncAnimation\n",
    "from collections import defaultdict\n",
    "import os, sys\n",
    "import numpy as np\n",
    "\n"
   ]
  },
  {
   "cell_type": "markdown",
   "metadata": {},
   "source": [
    "#### Global Values"
   ]
  },
  {
   "cell_type": "code",
<<<<<<< HEAD
   "execution_count": 7,
=======
   "execution_count": 2,
>>>>>>> 76a4dc41
   "metadata": {},
   "outputs": [],
   "source": [
    "correlations = np.linspace(-1, 1, 11)\n",
    "correlations = np.round(correlations, 1)\n",
    "initial_seeds = np.linspace(13, 1600, 11)\n",
    "num_runs = 30\n",
    "num_nodes = 200\n",
    "update_fraction = 0.1\n",
    "average_degree = 8\n",
    "starting_distribution = 0.5     # L / R ratio (niet per se nodig maar kan misschien leuk zijn om te varieern)\n",
    "p = average_degree/(num_nodes-1) \n",
    "updates = 300000\n",
    "m = 2"
   ]
  },
  {
   "cell_type": "markdown",
   "metadata": {},
   "source": []
  },
  {
   "cell_type": "markdown",
   "metadata": {},
   "source": [
    "### Hoi dit is ff uitleg voor jullie voor de nieuwe classes:"
   ]
  },
  {
   "cell_type": "markdown",
   "metadata": {},
   "source": [
    "Toevoegen van ScaleFreeNetwork"
   ]
  },
  {
   "cell_type": "code",
   "execution_count": null,
   "metadata": {},
   "outputs": [],
   "source": [
    "# Gebruik plot=True om begin plot van distributie te zien\n",
    "network = ScaleFreeNetwork(m=m, plot=True)\n",
    "\n",
    "for round in range(10000):\n",
    "    network.update_round()\n",
    "\n",
    "# Gebruik deze functie om de distributie te plotten op het einde\n",
    "network.verify_scale_free_distribution(plot=True)"
   ]
  },
  {
   "cell_type": "markdown",
   "metadata": {},
   "source": [
    "Toevoegen van RandomNetwork"
   ]
  },
  {
   "cell_type": "code",
<<<<<<< HEAD
   "execution_count": null,
=======
   "execution_count": 3,
>>>>>>> 76a4dc41
   "metadata": {},
   "outputs": [],
   "source": [
    "# IPV Network() aan te roepen doe je nu RandomNetwork() of ScaleFreeNetwork()\n",
    "# Je kunt rustig dezelfde argumenten meegeven als bij Network() zoals p=0.1, k=8. Als dit wordt leeggelaaten worden standaard waarden gebruikt.\n",
    "\n",
    "random_network = RandomNetwork()\n",
    "for round in range(10000):\n",
    "    random_network.update_round()"
   ]
  },
  {
   "cell_type": "markdown",
   "metadata": {},
   "source": [
    "#### Setting seed for fixed order for sets, for reproducability purposes"
   ]
  },
  {
   "cell_type": "code",
<<<<<<< HEAD
   "execution_count": 6,
=======
   "execution_count": 4,
>>>>>>> 76a4dc41
   "metadata": {},
   "outputs": [],
   "source": [
    "# def multiple_correlations(corr, start_seed = 39):\n",
    "\n",
    "#     num_nodes = 200\n",
    "#     correlation = corr\n",
    "#     update_fraction = 0.1\n",
    "#     average_degree = 8\n",
    "#     starting_distribution = 0.5     # L / R ratio (niet per se nodig maar kan misschien leuk zijn om te varieern)\n",
    "\n",
    "#     # average degree of 8\n",
    "#     p = average_degree/(num_nodes-1)\n",
    "#     seedje = start_seed\n",
    "#     number_of_experiments = 10\n",
    "#     collection_of_all_before = defaultdict(list)\n",
    "#     collection_of_all_after = defaultdict(list)\n",
    "#     largest_size_of_all = 0\n",
    "#     save=True\n",
    "\n",
    "\n",
    "#     def develop_network(num_nodes, correlation, update_fraction, starting_distribution, seedje, p):\n",
    "#         network = Network(num_nodes, mean=0, correlation=correlation, update_fraction=update_fraction, starting_distribution=starting_distribution, seed=seedje, p=p)\n",
    "\n",
    "#         number_of_iters=10000\n",
    "#         data_before, average_data_before = create_data(number_of_iters, network)\n",
    "#         largest_size = max(data_before.keys())\n",
    "\n",
    "#         number_of_alterations = 0\n",
    "\n",
    "        \n",
    "#         for _ in range(1000000):\n",
    "#             network.update_round()\n",
    "#             number_of_alterations += network.alterations\n",
    "#         print(number_of_alterations)\n",
    "\n",
    "#         after_data, average_after_data = create_data(number_of_iters, network)\n",
    "#         if max(after_data.keys()) > largest_size:\n",
    "#             largest_size = max(after_data.keys())\n",
    "#         return (data_before, average_data_before), (after_data, average_after_data), largest_size\n",
    "\n",
    "#     for i in range(number_of_experiments):\n",
    "\n",
    "#         seedje +=i\n",
    "#         (before_data, averaged_before_data), (after_data, averaged_after_data), largest_size=develop_network(num_nodes, correlation, update_fraction, starting_distribution, seedje, p)\n",
    "#         if largest_size > largest_size_of_all:\n",
    "#             largest_size_of_all = largest_size\n",
    "#         for size, polarizations in before_data.items():\n",
    "#             collection_of_all_before[size].extend(polarizations)\n",
    "\n",
    "#         for size, polarizations in after_data.items():\n",
    "#             collection_of_all_after[size].extend(polarizations)\n",
    "        \n",
    "\n",
    "#     plot_cascade_dist_average(collection_of_all_before, \"before\", largest_size_of_all, number_of_experiments, save, correlation)\n",
    "#     plot_cascade_dist_average(collection_of_all_after, \"after\", largest_size_of_all, number_of_experiments, save, correlation)"
   ]
  },
  {
   "cell_type": "markdown",
   "metadata": {},
   "source": [
    "#### Developing and saving network"
   ]
  },
  {
   "cell_type": "code",
<<<<<<< HEAD
   "execution_count": null,
   "metadata": {},
   "outputs": [],
   "source": [
    "# dummy values\n",
    "# num_runs = 5\n",
    "# updates=1000\n",
    "network_type = \"scale_free\"\n",
    "# scale-free\n",
    "generate_networks(correlations, initial_seeds, num_nodes=num_nodes, iterations=updates, how_many=num_runs, update_fraction=update_fraction, starting_distribution=starting_distribution, p=p, network_type=network_type, m=m)"
=======
   "execution_count": 5,
   "metadata": {},
   "outputs": [],
   "source": [
    "\n",
    "# # dummy values\n",
    "# num_runs = 10\n",
    "# updates=10000\n",
    "\n",
    "# generate_networks(correlations, initial_seeds, num_nodes=num_nodes, iterations=updates, how_many=num_runs, update_fraction=update_fraction, starting_distribution=starting_distribution, p=p)"
>>>>>>> 76a4dc41
   ]
  },
  {
   "cell_type": "markdown",
   "metadata": {},
   "source": [
    " #### Reading in and generating Network"
   ]
  },
  {
   "cell_type": "code",
<<<<<<< HEAD
   "execution_count": null,
=======
   "execution_count": 6,
>>>>>>> 76a4dc41
   "metadata": {},
   "outputs": [],
   "source": [
    "# all_networks = read_and_load_networks(num_runs, num_nodes, update_fraction, average_degree, starting_distribution, correlations)\n",
    "\n",
    "\n",
    "# test = False\n",
    "\n",
<<<<<<< HEAD
    "########################################################################################\n",
    "# HOI DIT HIERONDER MOET WORDEN AANGEPAST ZODAT HET WERKT MET DE NIEUWE NETWORK CLASSSES\n",
    "########################################################################################\n",
    "\n",
    "def read_and_load_networks(num_runs, num_nodes, update_fraction, average_degree, starting_distribution, correlations, whichtype = \"random\"):\n",
    "    p = average_degree/(num_nodes-1) \n",
    "    networks = defaultdict(tuple)\n",
    "    for corr in correlations:\n",
    "        for i in range(num_runs):\n",
    "            network_properties = read_network_properties(f\"networks/{whichtype}/{corr}/network_{i}.txt\")\n",
    "            seedje = network_properties[\"Seed\"]\n",
    "            search_nodes = defaultdict(Node)\n",
    "\n",
    "            if whichtype == \"random\":\n",
    "                before_network = RandomNetwork(num_nodes=num_nodes, mean=0, correlation=corr, update_fraction=update_fraction, starting_distribution=starting_distribution, seed=seedje, p=p) ### !!!!!!!!!!!!!!\n",
    "                after_network = RandomNetwork(num_nodes=num_nodes, mean=0, correlation=corr, update_fraction=update_fraction, starting_distribution=starting_distribution, seed=seedje, p=p) ### !!!!!!!!!!!!!!\n",
    "            else: \n",
    "                m= int(network_properties[\"Initial Edges (m)\"])\n",
    "                before_network = ScaleFreeNetwork(num_nodes=num_nodes,m=m, mean=0, correlation=corr, update_fraction=update_fraction, starting_distribution=starting_distribution, seed=seedje) ### !!!!!!!!!!!!!!\n",
    "                after_network = ScaleFreeNetwork(num_nodes=num_nodes, m=m, mean=0, correlation=corr, update_fraction=update_fraction, starting_distribution=starting_distribution, seed=seedje) ### !!!!!!!!!!!!!!\n",
    "            after_network.connections = set()\n",
    "\n",
    "            for nodeje in after_network.all_nodes:\n",
    "                nodeje.node_connections = set()\n",
    "                search_nodes[nodeje.ID] = nodeje\n",
    "                \n",
    "            for (node1, node2) in network_properties[\"Connections\"]:\n",
    "                search_nodes[node1].node_connections.add(search_nodes[node2])\n",
    "                after_network.connections.add((search_nodes[node1], search_nodes[node2]))\n",
    "            \n",
    "            networks[(corr, i)] = (before_network, after_network)\n",
    "\n",
    "    return networks\n",
    "\n",
    "\n",
    "whichtype = \"scale_free\"\n",
    "# dummy values\n",
    "num_runs = 5\n",
    "updates=1000\n",
    "\n",
    "all_networks = read_and_load_networks(num_runs, num_nodes, update_fraction, average_degree, starting_distribution, correlations, whichtype=whichtype)\n",
    "used_seed = int(initial_seeds[0])\n",
    "if whichtype == \"scale_free\":\n",
    "    test_network = ScaleFreeNetwork(num_nodes=num_nodes, m=m, mean=0, correlation=-1.0, update_fraction=update_fraction, starting_distribution=starting_distribution, seed=used_seed)    ### !!!!!!!!!!!!!!\n",
    "else: \n",
    "    test_network = RandomNetwork(num_nodes=num_nodes, mean=0, correlation=-1.0, update_fraction=update_fraction, starting_distribution=starting_distribution, seed=used_seed, p=p)\n",
    "number_of_alterations = 0\n",
    "\n",
    "\n",
    "assert set([(conn[0].ID, conn[1].ID) for conn in all_networks[(-1.0, 0)][0].connections]) == set([(conn[0].ID, conn[1].ID) for conn in test_network.connections]), \"The networks that are generated should be the same at the start\"\n",
    "\n",
    "for _ in range(updates):\n",
    "    test_network.update_round()\n",
    "    number_of_alterations += test_network.alterations\n",
    "    test_network.clean_network()    \n",
    "    \n",
    "assert set([(conn[0].ID, conn[1].ID) for conn in all_networks[(-1.0, 0)][1].connections]) == set([(conn[0].ID, conn[1].ID) for conn in test_network.connections]), \"The networks that are generated should be the same at the end\"\n",
=======
    "# if test:\n",
    "#     # Test consistency of the networks\n",
    "#     used_seed = int(initial_seeds[0])\n",
    "#     test_network = Network(\"random\", num_nodes, mean=0, correlation=-1.0, update_fraction=update_fraction, starting_distribution=starting_distribution, seed=used_seed, p=p)\n",
    "#     number_of_alterations = 0\n",
    "#     for _ in range(updates):\n",
    "#         test_network.update_round()\n",
    "#         number_of_alterations += test_network.alterations\n",
    "#         test_network.clean_network()\n",
    "        \n",
    "#     assert set([(conn[0].ID, conn[1].ID) for conn in all_networks[(-1.0, 0)][1].connections]) == set([(conn[0].ID, conn[1].ID) for conn in test_network.connections]), \"The networks that are generated should be the same\"\n",
>>>>>>> 76a4dc41
    "\n"
   ]
  },
  {
   "cell_type": "markdown",
   "metadata": {},
   "source": [
    "#### Analyzing and plotting the Cascade distributions"
   ]
  },
  {
   "cell_type": "code",
   "execution_count": 7,
   "metadata": {},
   "outputs": [],
   "source": [
    "# def create_data(iters, network):\n",
    "\n",
    "#     all_cascade_sizes = []\n",
    "#     all_polarizations = []\n",
    "#     average_cascade_per_round = []\n",
    "#     average_polarization_per_round = []\n",
    "#     number_of_samplers = 20\n",
    "\n",
    "#     for _ in range(iters): \n",
    "#         cascades, cascade_dist, cascade_polarization = network.analyze_network()\n",
    "#         average_cascade_per_round.append(sum(cascade_dist)/number_of_samplers)\n",
    "#         average_polarization_per_round.append(sum(cascade_polarization))\n",
    "#         all_cascade_sizes += cascade_dist\n",
    "#         all_polarizations += cascade_polarization\n",
    "\n",
    "#         # plot_network(network, cascades)\n",
    "\n",
    "#     data = defaultdict(list)\n",
    "#     for i, (size, polarization) in enumerate(zip(all_cascade_sizes, all_polarizations), 1):\n",
    "#         data[size].append(polarization)\n",
    "#     for size in data:\n",
    "#         data[size].sort()\n",
    "\n",
    "#     average_data = defaultdict(list)\n",
    "#     for (size, polarization) in zip(average_cascade_per_round, average_polarization_per_round):\n",
    "#         average_data[size].append(polarization) \n",
    "#     for size in average_data: \n",
    "#         average_data[size].sort()\n",
    "        \n",
    "#     return data, average_data\n",
    "    "
   ]
  },
  {
   "cell_type": "markdown",
   "metadata": {},
   "source": [
    "## Calculating the cascades (parallelized implementation)\n",
    "### Reading in network and saving everything in datastructures. structured by size and correlation value. \n"
   ]
  },
  {
   "cell_type": "code",
   "execution_count": null,
   "metadata": {},
   "outputs": [],
   "source": [
    "cascades_before = defaultdict(lambda: defaultdict(list))\n",
    "cascades_after = defaultdict(lambda: defaultdict(list))\n",
    "cascades_before_averaged = defaultdict(lambda: defaultdict(list))\n",
    "cascades_after_averaged = defaultdict(lambda: defaultdict(list))\n",
    "save=True\n",
    "sizes = defaultdict()\n",
    "sizes_averaged = defaultdict()\n",
    "\n",
    "\n",
    "for corr in correlations: \n",
    "    print(f\"starting experimentation for correlation: {corr}\")\n",
    "    print(\"-----------------------------------------------\")\n",
    "\n",
    "    (before_after, before_after_averaged, largest_sizes) = multiple_correlations_par(corr, num_runs, num_nodes, update_fraction, average_degree, starting_distribution)\n",
    "    (collection_of_all_before, collection_of_all_after) = before_after\n",
    "    (coll_of_all_before_averaged, coll_of_all_after_averaged) = before_after_averaged\n",
    "    (largest_size_of_all, largest_size_of_all_averaged) = largest_sizes\n",
    "    # plot_cascade_dist_average(collection_of_all_before, \"before\", largest_size_of_all, num_runs, save, corr)\n",
    "    # plot_cascade_dist_average(collection_of_all_after, \"after\", largest_size_of_all, num_runs, save, corr)\n",
    "    \n",
    "    sizes[corr] = largest_size_of_all\n",
    "    cascades_before[corr] = collection_of_all_before\n",
    "    cascades_after[corr] = collection_of_all_after\n",
    "\n",
    "    sizes_averaged[corr] = largest_size_of_all_averaged\n",
    "    cascades_before_averaged[corr] = coll_of_all_before_averaged\n",
    "    cascades_after_averaged[corr] = coll_of_all_after_averaged\n"
   ]
  },
  {
   "cell_type": "markdown",
   "metadata": {},
   "source": [
    "#### Annimation of cascade size distribution with average polarization. (average cascade size per sampled node is calculated)"
   ]
  },
  {
   "cell_type": "code",
   "execution_count": null,
   "metadata": {},
   "outputs": [],
   "source": [
    "plot_cascade_animation(cascades_before_averaged, cascades_after_averaged, list(reversed(correlations)), sizes_averaged, num_runs, save=False, averaged=True)"
   ]
  },
  {
   "cell_type": "markdown",
   "metadata": {},
   "source": [
    "##### Summarizing all cascade info in one plot "
   ]
  },
  {
   "cell_type": "code",
   "execution_count": null,
   "metadata": {},
   "outputs": [],
   "source": [
    "# for key,value in cascades_before_averaged.items():\n",
    "#     plot_cascade_dist_average(value, \"before\", largest_size_of_all_averaged, num_runs, save, key)\n",
    "\n",
    "# for key,value in cascades_after_averaged.items():\n",
    "#     plot_cascade_dist_average(value, \"after\", largest_size_of_all_averaged, num_runs, save, key)\n",
    "\n",
    "\n",
    "plot_cascades_gamma((cascades_before_averaged, cascades_after_averaged), num_runs)"
   ]
  },
  {
   "cell_type": "markdown",
   "metadata": {},
   "source": [
    "#### Calculating significance between cascade sizes and polarizations between networks before and after updating, for different gamma values"
   ]
  },
  {
   "cell_type": "code",
   "execution_count": null,
   "metadata": {},
   "outputs": [],
   "source": [
    "\n",
    "# Run the test on your data\n",
    "values_bef, values_af, variance_bef, variance_af = calculate_average_per_gamma((cascades_before_averaged, cascades_after_averaged))\n",
    "results = test_significance(values_bef, values_af, variance_bef, variance_af, num_runs)\n",
    "\n",
    "# Print results\n",
    "for gamma, res in results.items():\n",
    "    print(f\"Gamma = {gamma}:\")\n",
    "    print(f\"  Size: t = {res['t_size']:.3f}, p = {res['p_size']:.3g}\")\n",
    "    print(f\"  Polarization: t = {res['t_pol']:.3f}, p = {res['p_pol']:.3g}\")\n",
    "    print(\"-\" * 40)\n"
   ]
  }
 ],
 "metadata": {
  "kernelspec": {
   "display_name": "base",
   "language": "python",
   "name": "python3"
  },
  "language_info": {
   "codemirror_mode": {
    "name": "ipython",
    "version": 3
   },
   "file_extension": ".py",
   "mimetype": "text/x-python",
   "name": "python",
   "nbconvert_exporter": "python",
   "pygments_lexer": "ipython3",
   "version": "3.11.5"
  }
 },
 "nbformat": 4,
 "nbformat_minor": 2
}<|MERGE_RESOLUTION|>--- conflicted
+++ resolved
@@ -2,11 +2,7 @@
  "cells": [
   {
    "cell_type": "code",
-<<<<<<< HEAD
-   "execution_count": 1,
-=======
-   "execution_count": null,
->>>>>>> 76a4dc41
+   "execution_count": null,
    "metadata": {},
    "outputs": [],
    "source": [
@@ -33,11 +29,7 @@
   },
   {
    "cell_type": "code",
-<<<<<<< HEAD
-   "execution_count": 7,
-=======
    "execution_count": 2,
->>>>>>> 76a4dc41
    "metadata": {},
    "outputs": [],
    "source": [
@@ -57,11 +49,6 @@
   {
    "cell_type": "markdown",
    "metadata": {},
-   "source": []
-  },
-  {
-   "cell_type": "markdown",
-   "metadata": {},
    "source": [
     "### Hoi dit is ff uitleg voor jullie voor de nieuwe classes:"
    ]
@@ -98,11 +85,7 @@
   },
   {
    "cell_type": "code",
-<<<<<<< HEAD
-   "execution_count": null,
-=======
-   "execution_count": 3,
->>>>>>> 76a4dc41
+   "execution_count": null,
    "metadata": {},
    "outputs": [],
    "source": [
@@ -117,17 +100,23 @@
   {
    "cell_type": "markdown",
    "metadata": {},
+   "source": []
+  },
+  {
+   "cell_type": "markdown",
+   "metadata": {},
+   "source": []
+  },
+  {
+   "cell_type": "markdown",
+   "metadata": {},
    "source": [
     "#### Setting seed for fixed order for sets, for reproducability purposes"
    ]
   },
   {
    "cell_type": "code",
-<<<<<<< HEAD
    "execution_count": 6,
-=======
-   "execution_count": 4,
->>>>>>> 76a4dc41
    "metadata": {},
    "outputs": [],
    "source": [
@@ -195,8 +184,7 @@
   },
   {
    "cell_type": "code",
-<<<<<<< HEAD
-   "execution_count": null,
+   "execution_count": 20,
    "metadata": {},
    "outputs": [],
    "source": [
@@ -206,18 +194,6 @@
     "network_type = \"scale_free\"\n",
     "# scale-free\n",
     "generate_networks(correlations, initial_seeds, num_nodes=num_nodes, iterations=updates, how_many=num_runs, update_fraction=update_fraction, starting_distribution=starting_distribution, p=p, network_type=network_type, m=m)"
-=======
-   "execution_count": 5,
-   "metadata": {},
-   "outputs": [],
-   "source": [
-    "\n",
-    "# # dummy values\n",
-    "# num_runs = 10\n",
-    "# updates=10000\n",
-    "\n",
-    "# generate_networks(correlations, initial_seeds, num_nodes=num_nodes, iterations=updates, how_many=num_runs, update_fraction=update_fraction, starting_distribution=starting_distribution, p=p)"
->>>>>>> 76a4dc41
    ]
   },
   {
@@ -229,20 +205,46 @@
   },
   {
    "cell_type": "code",
-<<<<<<< HEAD
-   "execution_count": null,
-=======
-   "execution_count": 6,
->>>>>>> 76a4dc41
-   "metadata": {},
-   "outputs": [],
-   "source": [
-    "# all_networks = read_and_load_networks(num_runs, num_nodes, update_fraction, average_degree, starting_distribution, correlations)\n",
-    "\n",
-    "\n",
-    "# test = False\n",
-    "\n",
-<<<<<<< HEAD
+   "execution_count": null,
+   "metadata": {},
+   "outputs": [],
+   "source": [
+    "def read_network_properties(file_path):\n",
+    "    \"\"\"\n",
+    "    Reads network properties from a .txt file and converts them back\n",
+    "    into a dictionary with appropriate datatypes.\n",
+    "\n",
+    "    Args:\n",
+    "        file_path (str): Path to the .txt file containing network properties.\n",
+    "\n",
+    "    Returns:\n",
+    "        dict: Network properties with restored data types.\n",
+    "    \"\"\"\n",
+    "    properties = {}\n",
+    "\n",
+    "    with open(file_path, \"r\") as file:\n",
+    "        lines = file.readlines()\n",
+    "    \n",
+    "    for line in lines[2:]:  # Skip the header lines\n",
+    "        key, value = line.strip().split(\": \", 1)\n",
+    "        if key == \"Number of Nodes\" or key == \"Number of Edges\":\n",
+    "            properties[key] = int(value)\n",
+    "        elif key == \"Correlation\" or key == \"P value\" or key == \"Update fraction\":\n",
+    "            properties[key] = float(value)\n",
+    "        elif key == \"Seed\":\n",
+    "            properties[key] = int(value)\n",
+    "        elif key == \"Connections\":\n",
+    "            # Parse connections as a list of tuples\n",
+    "            connections = eval(value)  # Use eval to safely parse the list of tuples\n",
+    "            properties[key] = [(int(a), int(b)) for a, b in connections]\n",
+    "        elif key == \"Nodes\":\n",
+    "            # Parse nodes as a list of tuples\n",
+    "            nodes = eval(value)  # Use eval to safely parse the list of tuples\n",
+    "            properties[key] = [(int(node_id), identity, float(threshold)) for node_id, identity, threshold in nodes]\n",
+    "        else:\n",
+    "            properties[key] = value\n",
+    "    return properties\n",
+    "\n",
     "########################################################################################\n",
     "# HOI DIT HIERONDER MOET WORDEN AANGEPAST ZODAT HET WERKT MET DE NIEUWE NETWORK CLASSSES\n",
     "########################################################################################\n",
@@ -300,19 +302,6 @@
     "    test_network.clean_network()    \n",
     "    \n",
     "assert set([(conn[0].ID, conn[1].ID) for conn in all_networks[(-1.0, 0)][1].connections]) == set([(conn[0].ID, conn[1].ID) for conn in test_network.connections]), \"The networks that are generated should be the same at the end\"\n",
-=======
-    "# if test:\n",
-    "#     # Test consistency of the networks\n",
-    "#     used_seed = int(initial_seeds[0])\n",
-    "#     test_network = Network(\"random\", num_nodes, mean=0, correlation=-1.0, update_fraction=update_fraction, starting_distribution=starting_distribution, seed=used_seed, p=p)\n",
-    "#     number_of_alterations = 0\n",
-    "#     for _ in range(updates):\n",
-    "#         test_network.update_round()\n",
-    "#         number_of_alterations += test_network.alterations\n",
-    "#         test_network.clean_network()\n",
-    "        \n",
-    "#     assert set([(conn[0].ID, conn[1].ID) for conn in all_networks[(-1.0, 0)][1].connections]) == set([(conn[0].ID, conn[1].ID) for conn in test_network.connections]), \"The networks that are generated should be the same\"\n",
->>>>>>> 76a4dc41
     "\n"
    ]
   },
